package com.sanctionco.jmail.net;

import java.util.Arrays;
import java.util.HashSet;
import java.util.Optional;
import java.util.Set;
import java.util.stream.Collectors;

/**
 * Provides validation methods for internet protocol (IP) addresses,
 * both IPv4 and IPv6.
 *
 * <p>Note: IP addresses with prefixes are not currently supported.
 */
public final class InternetProtocolAddress {
<<<<<<< HEAD
  private InternetProtocolAddress() {}
=======

  /**
   * Private constructor to prevent instantiation.
   */
  private InternetProtocolAddress() {
  }
>>>>>>> a3fd8d16

  private static final String IPV6_PREFIX = "IPv6:";

  // Set of allowed characters in a HEX number
  private static final Set<Character> ALLOWED_HEX_CHARACTERS = Arrays
      .stream(new Character[]{
          'A', 'B', 'C', 'D', 'E', 'F', 'a', 'b', 'c', 'd', 'e', 'f',
          '0', '1', '2', '3', '4', '5', '6', '7', '8', '9',
      })
      .collect(Collectors.toCollection(HashSet::new));

  /**
   * Determines if the given string is a valid IP address.
   *
   * @param ip the IP address to validate
   * @return true if the string is a valid IP address, false otherwise
   */
  public static boolean isValid(String ip) {
    return validate(ip).isPresent();
  }

  /**
   * Require that the given IP address is valid, throwing {@link InvalidAddressException}
   * if the IP is invalid. See {@link #validate(String)} for details on IP validation.
   *
   * @param ip the IP address to validate
   * @throws InvalidAddressException if the validation fails
   */
  public static void enforceValid(String ip) {
    if (!validate(ip).isPresent()) {
      throw new InvalidAddressException();
    }
  }

  /**
   * Determines if the given string is a valid IP address, returning an {@link Optional}
   * that contains the string if valid. If the address to validate is an IPv6 address,
   * it is expected that the address starts with the prefix {@code "IPv6:"}.
   *
   * @param ip the IP address to validate
   * @return an {@link Optional} containing the string if valid, or an empty {@link Optional}
   *         otherwise
   */
  public static Optional<String> validate(String ip) {
    // If it starts with the IPv6 prefix, validate with IPv6
    if (ip.startsWith(IPV6_PREFIX)) return validateIpv6(ip.substring(IPV6_PREFIX.length()));

    // Otherwise, validate with IPv4
    return validateIpv4(ip);
  }

  /**
   * Determines if the given string is a valid IPv4 address, returning an {@link Optional}
   * that contains the string if valid.
   *
   * @param ip the IP address to validate
   * @return an {@link Optional} containing the string if valid, or an empty {@link Optional}
   *         otherwise
   */
  public static Optional<String> validateIpv4(String ip) {
    StringBuilder currentPart = new StringBuilder();
    int partCount = 0;

    for (int i = 0, size = ip.length(); i < size; i++) {
      char c = ip.charAt(i);

      if (c == '.') {
        // End of IPv4 part. Validate the current part and continue if valid
        if (isInvalidIpv4Part(currentPart.toString())) return Optional.empty();

        partCount++;
        currentPart = new StringBuilder();
        continue;
      }

      if (!Character.isDigit(c)) return Optional.empty();

      currentPart.append(c);
    }

    if (isInvalidIpv4Part(currentPart.toString())) return Optional.empty();

    partCount++;

    // IPv4 must have 4 parts
    if (partCount != 4) return Optional.empty();

    return Optional.of(ip);
  }

  /**
   * Determines if the given string is a valid IPv6 address, returning an {@link Optional}
   * that contains the string if valid.
   *
   * @param ip the IP address to validate
   * @return an {@link Optional} containing the string if valid, or an empty {@link Optional}
   *         otherwise
   */
  public static Optional<String> validateIpv6(String ip) {
    int len = ip.length();

    // Shortest IPv6 is "::"
    if (len < 2) return Optional.empty();

    // IPv6 cannot start with single colon, only double colon
    if (ip.charAt(0) == ':' && ip.charAt(1) != ':') return Optional.empty();

    // IPv6 cannot end with single colon, only double colon
    if (ip.charAt(len - 1) == ':' && ip.charAt(len - 2) != ':') return Optional.empty();

    StringBuilder currentPart = new StringBuilder();
    int partCount = 0;

    boolean previousColon = false;
    boolean doubleColon = false;
    boolean isDual = false;

    for (int i = 0, size = ip.length(); i < size; i++) {
      char c = ip.charAt(i);

      if (c == '.') {
        // A dot - we need to check if this is a dual IPv6/IPv4
        isDual = true;

        // In a dual address, the IPv6 part can only have up to 6 segments
        if (partCount > 6) return Optional.empty();

        // Validate the IPv4 address
        String remainingSubstring = ip.substring(i);
        Optional<String> ipv4 = validateIpv4(currentPart + remainingSubstring);

        if (!ipv4.isPresent()) return Optional.empty();

        break;
      }

      if (c == ':') {
        // We already saw a double colon, we can't see another one
        if (previousColon && doubleColon) return Optional.empty();

        if (previousColon) {
          // two colons in a row, we skip
          doubleColon = true;
          continue;
        }

        if (currentPart.length() > 0) {
          if (isInvalidIpv6Part(currentPart.toString())) return Optional.empty();
          else partCount++;
        }

        currentPart = new StringBuilder();
        previousColon = true;
        continue;
      } else {
        previousColon = false;
      }

      if (!ALLOWED_HEX_CHARACTERS.contains(c)) return Optional.empty();

      currentPart.append(c);
    }

    if (currentPart.length() > 0) {
      if (isInvalidIpv6Part(currentPart.toString())) return Optional.empty();
      else partCount++;
    }

    if (isDual) {
      // Dual - without a double colon there must be 7 parts exactly.
      // With a double colon there can be no more than 6.
      if ((!doubleColon && partCount != 7) || (doubleColon && partCount > 6)) {
        return Optional.empty();
      }
    } else {
      // Regular - without a double colon there must be 8 parts exactly.
      // With a double colon there can be no more than 7.
      if ((!doubleColon && partCount != 8) || (doubleColon && partCount > 7)) {
        return Optional.empty();
      }
    }

    return Optional.of(IPV6_PREFIX + ip);
  }

  private static boolean isInvalidIpv4Part(String part) {
    try {
      int num = Integer.parseInt(part);
      if ((num < 0) || (num > 255)) {
        return true;
      }
    } catch (NumberFormatException e) {
      return true;
    }

    return false;
  }

  private static boolean isInvalidIpv6Part(String part) {
    return part.length() > 4;
  }
}<|MERGE_RESOLUTION|>--- conflicted
+++ resolved
@@ -13,16 +13,12 @@
  * <p>Note: IP addresses with prefixes are not currently supported.
  */
 public final class InternetProtocolAddress {
-<<<<<<< HEAD
-  private InternetProtocolAddress() {}
-=======
 
   /**
    * Private constructor to prevent instantiation.
    */
   private InternetProtocolAddress() {
   }
->>>>>>> a3fd8d16
 
   private static final String IPV6_PREFIX = "IPv6:";
 
